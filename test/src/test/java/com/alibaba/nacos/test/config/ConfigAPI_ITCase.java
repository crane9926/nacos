/*
 * Copyright 1999-2018 Alibaba Group Holding Ltd.
 *
 * Licensed under the Apache License, Version 2.0 (the "License");
 * you may not use this file except in compliance with the License.
 * You may obtain a copy of the License at
 *
 *      http://www.apache.org/licenses/LICENSE-2.0
 *
 * Unless required by applicable law or agreed to in writing, software
 * distributed under the License is distributed on an "AS IS" BASIS,
 * WITHOUT WARRANTIES OR CONDITIONS OF ANY KIND, either express or implied.
 * See the License for the specific language governing permissions and
 * limitations under the License.
 */
package com.alibaba.nacos.test.config;

import com.alibaba.fastjson.JSON;
import com.alibaba.nacos.Nacos;
import com.alibaba.nacos.api.NacosFactory;
import com.alibaba.nacos.api.PropertyKeyConst;
import com.alibaba.nacos.api.common.Constants;
import com.alibaba.nacos.api.config.ConfigService;
import com.alibaba.nacos.api.config.listener.AbstractListener;
import com.alibaba.nacos.api.config.listener.Listener;
import com.alibaba.nacos.api.exception.NacosException;
import com.alibaba.nacos.client.config.http.HttpAgent;
import com.alibaba.nacos.client.config.http.MetricsHttpAgent;
import com.alibaba.nacos.client.config.http.ServerHttpAgent;
import com.alibaba.nacos.client.config.impl.HttpSimpleClient.HttpResult;
import com.alibaba.nacos.common.utils.ThreadUtils;
import org.junit.After;
import org.junit.Assert;
import org.junit.Before;
import org.junit.Test;
import org.junit.runner.RunWith;
import org.springframework.boot.test.context.SpringBootTest;
import org.springframework.boot.web.server.LocalServerPort;
import org.springframework.test.context.junit4.SpringRunner;

import java.net.HttpURLConnection;
import java.util.Arrays;
import java.util.List;
import java.util.Properties;
import java.util.concurrent.Executor;
import java.util.concurrent.TimeUnit;
import java.util.concurrent.atomic.AtomicInteger;


/**
 * @author xiaochun.xxc
 */
@RunWith(SpringRunner.class)
@SpringBootTest(classes = Nacos.class, properties = {"server.servlet.context-path=/nacos"},
        webEnvironment = SpringBootTest.WebEnvironment.RANDOM_PORT)
public class ConfigAPI_ITCase {

    public static final long TIME_OUT = 5000;
    static ConfigService iconfig = null;
    static HttpAgent agent = null;

    static final String CONFIG_CONTROLLER_PATH = "/v1/cs/configs";
    String SPECIAL_CHARACTERS = "!@#$%^&*()_+-=_|/'?.";
    String dataId = "yanlin";
    String group = "yanlin";

    @LocalServerPort
    private int port;

    @Before
    public void setUp() throws Exception {
        Properties properties = new Properties();
        properties.put(PropertyKeyConst.SERVER_ADDR, "127.0.0.1"+":"+port);
        properties.put(PropertyKeyConst.CONTEXT_PATH, "/nacos");
        iconfig = NacosFactory.createConfigService(properties);

        agent = new MetricsHttpAgent(new ServerHttpAgent(properties));
        agent.start();
    }

    @After
    public void cleanup() throws Exception {
        HttpResult result = null;
        try {
            List<String> params = Arrays.asList("dataId", dataId, "group", group, "beta", "true");
            result = agent.httpDelete(CONFIG_CONTROLLER_PATH + "/", null, params, agent.getEncode(), TIME_OUT);
            Assert.assertEquals(HttpURLConnection.HTTP_OK, result.code);
            Assert.assertEquals(true, JSON.parseObject(result.content).getBoolean("data"));
        } catch (Exception e) {
            e.printStackTrace();
            Assert.fail();
        }
    }

    /**
     * @TCDescription : nacos_正常获取数据
     * @TestStep :
     * @ExpectResult :
     */
    @Test(timeout = 3*TIME_OUT)
    public void nacos_getconfig_1() throws Exception {
        final String content = "test";
        boolean result = iconfig.publishConfig(dataId, group, content);
        Thread.sleep(TIME_OUT);
        Assert.assertTrue(result);
        String value = iconfig.getConfig(dataId, group, TIME_OUT);
        Assert.assertEquals(content, value);
        result = iconfig.removeConfig(dataId, group);
        Thread.sleep(TIME_OUT);
        Assert.assertTrue(result);
        value = iconfig.getConfig(dataId, group, TIME_OUT);
        System.out.println(value);
        Assert.assertNull(value);
    }

    /**
     * @TCDescription : nacos_服务端无配置时，获取配置
     * @throws Exception
     */
    @Test(timeout = 5*TIME_OUT)
    public void nacos_getconfig_2() throws Exception {
        String content = iconfig.getConfig(dataId, "nacos", TIME_OUT);
        Assert.assertNull(content);
    }

    /**
     * @TCDescription : nacos_获取配置时dataId为null
     * @throws Exception
     */
    @Test(timeout = 5*TIME_OUT)
    public void nacos_getconfig_3() throws Exception {
        try {
            String content = iconfig.getConfig(null, group, TIME_OUT);
        } catch (Exception e) {
            Assert.assertTrue(true);
            return;
        }
        Assert.fail();
    }

    /**
     * @TCDescription : nacos_获取配置时group为null
     * @throws Exception
     */
    @Test(timeout = 5*TIME_OUT)
    public void nacos_getconfig_4() throws Exception {
<<<<<<< HEAD
        final String dataId = "nacos_getconfig_4" + System.currentTimeMillis();
=======
        final String dataId = "nacos_getconfig_4";
>>>>>>> afc74da8
        final String content = "test";
        boolean result = iconfig.publishConfig(dataId, null, content);
        Assert.assertTrue(result);
        Thread.sleep(TIME_OUT);

        String value = iconfig.getConfig(dataId, null, TIME_OUT);
        Assert.assertEquals(content, value);

        result = iconfig.removeConfig(dataId, null);
        Thread.sleep(TIME_OUT);
        Assert.assertTrue(result);
    }

    /**
     * @TCDescription : nacos_服务端无该配置项时，正常创建配置
     * @throws Exception
     */
    @Test(timeout = 5*TIME_OUT)
    public void nacos_publishConfig_1() throws Exception {
        final String content = "publishConfigTest";
        boolean result = iconfig.publishConfig(dataId, group, content);
        Thread.sleep(TIME_OUT);
        Assert.assertTrue(result);
        result = iconfig.removeConfig(dataId, group);
        Assert.assertTrue(result);
    }

    /**
     * @TCDescription : nacos_服务端有该配置项时，正常修改配置
     * @throws Exception
     */
    @Test(timeout = 5*TIME_OUT)
    public void nacos_publishConfig_2() throws Exception {
        final String content = "publishConfigTest";
        boolean result = iconfig.publishConfig(dataId, group, content);
        Thread.sleep(TIME_OUT);
        Assert.assertTrue(result);

        final String content1 = "test.abc";
        result = iconfig.publishConfig(dataId, group, content1);
        Thread.sleep(TIME_OUT);
        String value = iconfig.getConfig(dataId, group, TIME_OUT);
        Assert.assertEquals(content1, value);
    }

    /**
     * @TCDescription : nacos_发布配置时包含特殊字符
     * @throws Exception
     */
    @Test(timeout = 5*TIME_OUT)
    public void nacos_publishConfig_3() throws Exception {
        String content = "test" + SPECIAL_CHARACTERS;
        boolean result = iconfig.publishConfig(dataId, group, content);
        Thread.sleep(TIME_OUT);
        Assert.assertTrue(result);

        String value = iconfig.getConfig(dataId, group, TIME_OUT);
        Assert.assertEquals(content, value);
    }

    /**
     * @TCDescription : nacos_发布配置时dataId为null
     * @throws Exception
     */
    @Test(timeout = 5*TIME_OUT)
    public void nacos_publishConfig_4() throws Exception {
        try {
            String content = "test";
            boolean result = iconfig.publishConfig(null, group, content);
            Thread.sleep(TIME_OUT);
            Assert.assertTrue(result);
        } catch (Exception e) {
            Assert.assertTrue(true);
            return;
        }
        Assert.fail();
    }

    /**
     * @TCDescription : nacos_发布配置时group为null
     * @throws Exception
     */
    @Test(timeout = 5*TIME_OUT)
    public void nacos_publishConfig_5() throws Exception {
        final String dataId = "nacos_publishConfig_5";
        String content = "test";
        boolean result = iconfig.publishConfig(dataId, null, content);
        Assert.assertTrue(result);
        Thread.sleep(TIME_OUT);

        String value = iconfig.getConfig(dataId, null, TIME_OUT);
        Assert.assertEquals(content, value);
    }


    /**
     * @TCDescription : nacos_发布配置时配置内容为null
     * @throws Exception
     */
    @Test(timeout = 5*TIME_OUT)
    public void nacos_publishConfig_6() throws Exception {
        String content = null;
        try {
            boolean result = iconfig.publishConfig(dataId, group, content);
            Thread.sleep(TIME_OUT);
        } catch (Exception e) {
            Assert.assertTrue(true);
            return;
        }
        Assert.fail();
    }

    /**
     * @TCDescription : nacos_发布配置时配置内容包含中文字符
     * @throws Exception
     */
    @Test(timeout = 5*TIME_OUT)
    public void nacos_publishConfig_7() throws Exception {
        String content = "阿里abc";
        boolean result = iconfig.publishConfig(dataId, group, content);
        Thread.sleep(TIME_OUT);
        Assert.assertTrue(result);
        String value  = iconfig.getConfig(dataId, group, TIME_OUT);
        Assert.assertEquals(content, value);
    }

    /**
     * @TCDescription : nacos_服务端有该配置项时，正常删除配置
     * @throws Exception
     */
    @Test
    public void nacos_removeConfig_1() throws Exception {
        String content = "test";
        boolean result = iconfig.publishConfig(dataId, group, content);

        Assert.assertTrue(result);
        Thread.sleep(TIME_OUT);

        result = iconfig.removeConfig(dataId, group);
        Assert.assertTrue(result);
        Thread.sleep(TIME_OUT);
        String value = iconfig.getConfig(dataId, group, TIME_OUT);
        Assert.assertNull(value);
    }

    /**
     * @TCDescription : nacos_服务端无该配置项时，配置删除失败
     * @throws Exception
     */
    @Test(timeout = 5*TIME_OUT)
    public void nacos_removeConfig_2() throws Exception {
        group += "removeConfig2";
        boolean result = iconfig.removeConfig(dataId, group);
        Assert.assertTrue(result);
    }

    /**
     * @TCDescription : nacos_删除配置时dataId为null
     * @throws Exception
     */
    @Test(timeout = 5*TIME_OUT)
    public void nacos_removeConfig_3() throws Exception {
        try {
            boolean result = iconfig.removeConfig(null, group);
            Assert.assertTrue(result);
        } catch (Exception e) {
            Assert.assertTrue(true);
            return;
        }
        Assert.fail();
    }

    /**
     * @TCDescription : nacos_删除配置时group为null
     * @throws Exception
     */
    @Test(timeout = 5*TIME_OUT)
    public void nacos_removeConfig_4() throws Exception {
        boolean result = iconfig.removeConfig(dataId, null);
        Assert.assertTrue(result);
    }

    /**
     * @TCDescription : nacos_添加对dataId的监听，在服务端修改配置后，获取监听后的修改的配置
     * @throws Exception
     */
    @Test(timeout = 5*TIME_OUT)
    public void nacos_addListener_1() throws Exception {
        final CountDownLatch latch = new CountDownLatch(1);
        final String dataId = "nacos_addListener_1";
        final String group = "nacos_addListener_1";
        final AtomicInteger count = new AtomicInteger(0);
        final String content = "test-abc";
        boolean result = iconfig.publishConfig(dataId, group, content);
        Assert.assertTrue(result);

        Listener ml = new Listener() {
            @Override
            public void receiveConfigInfo(String configInfo) {
                try {
                    System.out.println("recieve23:" + configInfo);
                    count.incrementAndGet();
                    Assert.assertEquals(content, configInfo);
                } finally {
                    latch.countDown();
                }
            }

            @Override
            public Executor getExecutor() {
                return null;
            }
        };
        iconfig.addListener(dataId, group, ml);
        latch.await(5000, TimeUnit.MILLISECONDS);
        Assert.assertTrue(count.get() >= 1);
        iconfig.removeListener(dataId, group, ml);
    }

    /**
     * @TCDescription : nacos_设置监听器为null，抛出异常信息
     * @TestStep :
     * @ExpectResult :
     * @author xiaochun.xxc
     * @since 3.6.8
     */
    @Test(timeout = TIME_OUT, expected = IllegalArgumentException.class)
    public void nacos_addListener_2() throws Exception {
        iconfig.addListener(dataId, group, null);
    }


    /**
     * @TCDescription : nacos_添加对dataId的监听，修改服务端配置，正常推送并只推送一次
     * @TestStep : TODO Test steps
     * @ExpectResult : TODO expect results
     * @author xiaochun.xxc
     * @since 3.6.8
     */
    @Test(timeout = 5 * TIME_OUT)
    public void nacos_addListener_3() throws InterruptedException, NacosException {
        final CountDownLatch latch = new CountDownLatch(1);
        final AtomicInteger count = new AtomicInteger(0);
        final String dataId = "nacos_addListener_3";
        final String group = "nacos_addListener_3";
        final String content = "test-abc";
        final String newContent = "nacos_addListener_3";
        boolean result = iconfig.publishConfig(dataId, group, content);
        Thread.sleep(TIME_OUT);
        Assert.assertTrue(result);

        Listener ml = new AbstractListener() {
            @Override
            public void receiveConfigInfo(String configInfo) {
                count.incrementAndGet();
                Assert.assertEquals(newContent, configInfo);
            }
        };
        iconfig.addListener(dataId, group, ml);
<<<<<<< HEAD
        latch.await(5000, TimeUnit.MILLISECONDS);
=======
        result = iconfig.publishConfig(dataId, group, newContent);
        Assert.assertTrue(result);
        while (count.get() == 0) {
            Thread.sleep(2000);
        }
        // Get enough sleep to ensure that the monitor is triggered only once
        // during the two long training sessions
        ThreadUtils.sleep(Constants.CONFIG_LONG_POLL_TIMEOUT << 1);
>>>>>>> afc74da8
        Assert.assertEquals(1, count.get());
        iconfig.removeListener(dataId, group, ml);
    }

    /**
     * @TCDescription : nacos_服务端无配置时，添加对dataId的监听
     * @TestStep : TODO Test steps
     * @ExpectResult : TODO expect results
     * @author xiaochun.xxc
     * @since 3.6.8
     */
    @Test(timeout = 5*TIME_OUT)
    public void nacos_addListener_4() throws Exception {
        final AtomicInteger count = new AtomicInteger(0);

        iconfig.removeConfig(dataId, group);
        Thread.sleep(TIME_OUT);

        Listener ml = new AbstractListener() {
            @Override
            public void receiveConfigInfo(String configInfo) {
                count.incrementAndGet();
            }
        };
        iconfig.addListener(dataId, group, ml);
        Thread.sleep(TIME_OUT);
        String content = "test-abc";
        boolean result = iconfig.publishConfig(dataId, group, content);
        Assert.assertTrue(result);

        while (count.get() == 0) {
            Thread.sleep(3000);
        }
        Assert.assertEquals(1, count.get());
        iconfig.removeListener(dataId, group, ml);
    }

    /**
     * @TCDescription : nacos_在主动拉取配置后并注册Listener，在更新配置后才触发Listener监听事件(使用特定接口)
     * @TestStep : TODO Test steps
     * @ExpectResult : TODO expect results
     * @author chuntaojun
     * @since 3.6.8
     */
    @Test
    public void nacos_addListener_5() throws InterruptedException, NacosException {
        final AtomicInteger count = new AtomicInteger(0);
        final String dataId = "nacos_addListener_5";
        final String group = "nacos_addListener_5";
        final String content = "test-abc";
        final String newContent = "new-test-def";
        boolean result = iconfig.publishConfig(dataId, group, content);
        Assert.assertTrue(result);

        Thread.sleep(2000);

        Listener ml = new AbstractListener() {
            @Override
            public void receiveConfigInfo(String configInfo) {
                count.incrementAndGet();
                Assert.assertEquals(newContent, configInfo);
            }
        };

        String receiveContent = iconfig.getConfigAndSignListener(dataId, group, 1000, ml);
        System.out.println(receiveContent);

        result = iconfig.publishConfig(dataId, group, newContent);
        Assert.assertTrue(result);

        Assert.assertEquals(content, receiveContent);
        Thread.sleep(2000);

        Assert.assertEquals(1, count.get());
        iconfig.removeListener(dataId, group, ml);
    }

    /**
     * @TCDescription : nacos_在主动拉取配置后并注册Listener，在更新配置后才触发Listener监听事件(进行配置参数设置)
     * @TestStep : TODO Test steps
     * @ExpectResult : TODO expect results
     * @author chuntaojun
     * @since 3.6.8
     */
    @Test
    public void nacos_addListener_6() throws InterruptedException, NacosException {

        Properties properties = new Properties();
        properties.put(PropertyKeyConst.SERVER_ADDR, "127.0.0.1"+":"+port);
        properties.put(PropertyKeyConst.ENABLE_REMOTE_SYNC_CONFIG, "true");
        ConfigService iconfig = NacosFactory.createConfigService(properties);

        final AtomicInteger count = new AtomicInteger(0);
        final String dataId = "nacos_addListener_6";
<<<<<<< HEAD
        final String group = "nacos_addListener_6";
=======
        final String group ="nacos_addListener_6";
>>>>>>> afc74da8
        final String content = "test-abc";
        final String newContent = "new-test-def";
        boolean result = iconfig.publishConfig(dataId, group, content);
        Assert.assertTrue(result);

        Thread.sleep(2000);

        Listener ml = new AbstractListener() {
            @Override
            public void receiveConfigInfo(String configInfo) {
                count.incrementAndGet();
                System.out.println("Listener receive : [" + configInfo + "]");
                Assert.assertEquals(newContent, configInfo);
            }
        };

        iconfig.addListener(dataId, group, ml);

        String receiveContent = iconfig.getConfig(dataId, group, 1000);

        System.out.println(receiveContent);

        result = iconfig.publishConfig(dataId, group, newContent);
        Assert.assertTrue(result);

        Thread.sleep(2000);

        receiveContent = iconfig.getConfig(dataId, group, 1000);

        Assert.assertEquals(newContent, receiveContent);

        Assert.assertEquals(1, count.get());
        iconfig.removeListener(dataId, group, ml);
    }

    /**
     * @TCDescription : nacos_正常移除监听器
     * @TestStep : TODO Test steps
     * @ExpectResult : TODO expect results
     * @author xiaochun.xxc
     * @since 3.6.8
     */
    @Test(timeout = 5*TIME_OUT)
    public void nacos_removeListener_1() throws Exception {
        iconfig.addListener(dataId, group, new AbstractListener() {
            @Override
            public void receiveConfigInfo(String configInfo) {
                Assert.fail();
            }
        });
        Thread.sleep(TIME_OUT);
        try {
            iconfig.removeListener(dataId, group, new AbstractListener() {
                @Override
                public void receiveConfigInfo(String configInfo) {
                    System.out.println("remove recieve:" + configInfo);
                }
            });
        } catch (Exception e) {

        }
    }

    /**
     * @TCDescription : nacos_移除无该项dataId的监听器
     * @TestStep : TODO Test steps
     * @ExpectResult : TODO expect results
     * @author xiaochun.xxc
     * @since 3.6.8
     */
    @Test(timeout = TIME_OUT)
    public void nacos_removeListener_2() {
        group += "test.nacos";
        try {
            iconfig.removeListener(dataId, group, new AbstractListener() {
                @Override
                public void receiveConfigInfo(String configInfo) {

                }
            });
        } catch (Exception e) {
            Assert.fail();
        }
    }

    /**
     * @TCDescription : nacos_存在多个监听器时，删除最后一个监听器
     * @TestStep : TODO Test steps
     * @ExpectResult : TODO expect results
     * @author xiaochun.xxc
     * @since 3.6.8
     */
    @Test(timeout = 5*TIME_OUT)
    public void nacos_removeListener_3() throws Exception {
        final String contentRemove = "test-abc-two";
        final AtomicInteger count = new AtomicInteger(0);

        Listener ml = new AbstractListener() {
            @Override
            public void receiveConfigInfo(String configInfo) {
                count.incrementAndGet();
            }
        };
        Listener ml1 = new AbstractListener() {
            @Override
            public void receiveConfigInfo(String configInfo) {
                //System.out.println("ml1 remove listener recieve:" + configInfo);
                count.incrementAndGet();
                Assert.assertEquals(contentRemove, configInfo);
            }
        };
        iconfig.addListener(dataId, group, ml);
        iconfig.addListener(dataId, group, ml1);

        iconfig.removeListener(dataId, group, ml);
        Thread.sleep(TIME_OUT);

        boolean result = iconfig.publishConfig(dataId, group, contentRemove);
        Thread.sleep(TIME_OUT);
        Assert.assertTrue(result);

        while (count.get() == 0) {
            Thread.sleep(3000);
        }
        Assert.assertNotEquals(0, count.get());
    }

    /**
     * @TCDescription : nacos_监听器为null时
     * @TestStep : TODO Test steps
     * @ExpectResult : TODO expect results
     * @author xiaochun.xxc
     * @since 3.6.8
     */
    @Test(timeout = TIME_OUT)
    public void nacos_removeListener_4() {
        iconfig.removeListener(dataId, group, null);
    }

    /**
     * @TCDescription : nacos_openAPI_配置具体信息
     * @TestStep :
     * @ExpectResult :
     * @author xiaochun.xxc
     * @since 3.6.8
     */
    @Test(timeout = 3*TIME_OUT)
    public void nacos_openAPI_detailConfig_1() {
        HttpResult result = null;

        try {
            final String content = "test";
            boolean ret = iconfig.publishConfig(dataId, group, content);
            Thread.sleep(TIME_OUT);
            Assert.assertTrue(ret);

            List<String> params = Arrays.asList("dataId", dataId, "group", group, "show", "all");
            result = agent.httpGet(CONFIG_CONTROLLER_PATH, null, params, agent.getEncode(), TIME_OUT);
            Assert.assertEquals(HttpURLConnection.HTTP_OK, result.code);

            Assert.assertEquals(content, JSON.parseObject(result.content).getString("content"));
        } catch (Exception e) {
            Assert.fail();
        }
    }

    /**
     * @TCDescription : nacos_openAPI_catalog信息
     * @TestStep :
     * @ExpectResult :
     * @author xiaochun.xxc
     * @since 3.6.8
     */
    @Test(timeout = 3*TIME_OUT)
    public void nacos_openAPI_catalog() {
        HttpResult result = null;

        try {
            final String content = "test";
            boolean ret = iconfig.publishConfig(dataId, group, content);
            Thread.sleep(TIME_OUT);
            Assert.assertTrue(ret);

            List<String> params = Arrays.asList("dataId", dataId, "group", group);
            result = agent.httpGet(CONFIG_CONTROLLER_PATH+"/catalog", null, params, agent.getEncode(), TIME_OUT);
            Assert.assertEquals(HttpURLConnection.HTTP_OK, result.code);

            System.out.println(result.content);
            Assert.assertNotNull(JSON.parseObject(result.content).getString("data"));

        } catch (Exception e) {
            Assert.fail();
        }
    }

    /**
     * @TCDescription : nacos_openAPI_queryBeta信息
     * @TestStep :
     * @ExpectResult :
     * @author xiaochun.xxc
     * @since 3.6.8
     */
    @Test(timeout = 3*TIME_OUT)
    public void nacos_openAPI_queryBeta_1() {
        HttpResult result = null;

        try {
            final String content = "test-beta";
            List<String> headers = Arrays.asList("betaIps", "127.0.0.1");
            List<String> params1 = Arrays.asList("dataId", dataId, "group", group, "content", content);
            result = agent.httpPost(CONFIG_CONTROLLER_PATH + "/", headers, params1, agent.getEncode(), TIME_OUT);
            Assert.assertEquals(HttpURLConnection.HTTP_OK, result.code);
            Assert.assertEquals("true", result.content);

            List<String> params = Arrays.asList("dataId", dataId, "group", group, "beta", "true");
            result = agent.httpGet(CONFIG_CONTROLLER_PATH + "/", null, params, agent.getEncode(), TIME_OUT);
            Assert.assertEquals(HttpURLConnection.HTTP_OK, result.code);
            Assert.assertEquals(content, JSON.parseObject(result.content).getJSONObject("data").getString("content"));
            // delete data
            result = agent.httpDelete(CONFIG_CONTROLLER_PATH + "/", null, params, agent.getEncode(), TIME_OUT);
            Assert.assertEquals(HttpURLConnection.HTTP_OK, result.code);
        } catch (Exception e) {
            Assert.fail();
        }
    }

    /**
     * @TCDescription : nacos_openAPI_queryBeta删除信息
     * @TestStep : 1. 发布配置
     *             2. 删除Beta配置信息
     * @ExpectResult :
     * @author xiaochun.xxc
     * @since 3.6.8
     */
    @Test(timeout = 3*TIME_OUT)
    public void nacos_openAPI_queryBeta_delete() {
        HttpResult result = null;

        try {
            final String content = "test-beta";
            List<String> headers = Arrays.asList("betaIps", "127.0.0.1");
            List<String> params1 = Arrays.asList("dataId", dataId, "group", group, "content", content);
            result = agent.httpPost(CONFIG_CONTROLLER_PATH + "/", headers, params1, agent.getEncode(), TIME_OUT);
            Assert.assertEquals(HttpURLConnection.HTTP_OK, result.code);
            Assert.assertEquals("true", result.content);


            List<String> params = Arrays.asList("dataId", dataId, "group", group, "beta", "true");
            result = agent.httpDelete(CONFIG_CONTROLLER_PATH + "/", null, params, agent.getEncode(), TIME_OUT);

            Assert.assertEquals(HttpURLConnection.HTTP_OK, result.code);
            Assert.assertEquals(true, JSON.parseObject(result.content).getBoolean("data"));
        } catch (Exception e) {
            e.printStackTrace();
            Assert.fail();
        }
    }

    /**
     * @TCDescription : nacos_openAPI_模糊查询配置信息
     * @TestStep : 1. 发布配置
     *             2. 模糊查询
     * @ExpectResult : 获取查询到配置
     * @author xiaochun.xxc
     * @since 3.6.8
     */
    @Test(timeout = 5*TIME_OUT)
    public void nacos_openAPI_fuzzySearchConfig() {
        HttpResult result = null;

        try {
            final String content = "test123";
            boolean ret = iconfig.publishConfig(dataId, group, content);
            Thread.sleep(TIME_OUT);
            Assert.assertTrue(ret);

            List<String> params = Arrays.asList("dataId", dataId, "group", group, "pageNo","1", "pageSize","10", "search", "blur");
            result = agent.httpGet(CONFIG_CONTROLLER_PATH + "/", null, params, agent.getEncode(), TIME_OUT);
            Assert.assertEquals(HttpURLConnection.HTTP_OK, result.code);

            Assert.assertTrue(JSON.parseObject(result.content).getIntValue("totalCount") >= 1);
            Assert.assertTrue(JSON.parseObject(result.content).getJSONArray("pageItems").getJSONObject(0).getString("content").startsWith(content));
        } catch (Exception e) {
            Assert.fail();
        }
    }

    /**
     * @TCDescription : nacos_openAPI_模糊查询配置信息
     * @TestStep : 1. 发布配置
     *             2. 查询配置信息
     * @ExpectResult : 获取查询到配置
     * @author xiaochun.xxc
     * @since 3.6.8
     */
    @Test(timeout = 5*TIME_OUT)
    public void nacos_openAPI_fuzzySearchConfig_1() {
        HttpResult result = null;

        try {
            final String content = "test123";
            boolean ret = iconfig.publishConfig(dataId, group, content);
            Thread.sleep(TIME_OUT);
            Assert.assertTrue(ret);

            List<String> params = Arrays.asList("dataId", dataId+"*", "group", group+"*", "pageNo","1", "pageSize","10", "search", "blur");
            result = agent.httpGet(CONFIG_CONTROLLER_PATH + "/", null, params, agent.getEncode(), TIME_OUT);

            Assert.assertEquals(HttpURLConnection.HTTP_OK, result.code);
            Assert.assertTrue(JSON.parseObject(result.content).getIntValue("totalCount") >= 1);
            Assert.assertEquals(content, JSON.parseObject(result.content).getJSONArray("pageItems").getJSONObject(0).getString("content"));

        } catch (Exception e) {
            Assert.fail();
        }
    }

    /**
     * @TCDescription : nacos_openAPI_查询配置信息
     * @TestStep : 1. 发布配置
     *             2. 查询配置信息
     * @ExpectResult : 获取查询到配置
     * @author xiaochun.xxc
     * @since 3.6.8
     */
    @Test(timeout = 5*TIME_OUT)
    public void nacos_openAPI_searchConfig() {
        HttpResult result = null;

        try {
            final String content = "test123";
            boolean ret = iconfig.publishConfig(dataId, group, content);
            Assert.assertTrue(ret);
            Thread.sleep(TIME_OUT);

            List<String> params = Arrays.asList("dataId", dataId, "group", group, "pageNo","1", "pageSize","10", "search", "accurate");
            result = agent.httpGet(CONFIG_CONTROLLER_PATH + "/", null, params, agent.getEncode(), TIME_OUT);

            Assert.assertEquals(HttpURLConnection.HTTP_OK, result.code);
            Assert.assertEquals(1, JSON.parseObject(result.content).getIntValue("totalCount"));
            Assert.assertEquals(content, JSON.parseObject(result.content).getJSONArray("pageItems").getJSONObject(0).getString("content"));

        } catch (Exception e) {
            Assert.fail();
        }
    }

    /**
     * @TCDescription : nacos_openAPI_查询配置信息，包含中文，utf-8
     * @TestStep : 1. 发布配置
     *             2. 查询配置信息
     * @ExpectResult : 获取查询到配置
     * @author xiaochun.xxc
     * @since 3.6.8
     */
    @Test(timeout = 5*TIME_OUT)
    public void nacos_openAPI_searchConfig_2() {
        HttpResult result = null;

        try {
            final String content = "test测试";
            boolean ret = iconfig.publishConfig(dataId, group, content);
            Assert.assertTrue(ret);
            Thread.sleep(TIME_OUT);

            List<String> params = Arrays.asList("dataId", dataId, "group", group, "pageNo","1", "pageSize","10", "search", "accurate");
            result = agent.httpGet(CONFIG_CONTROLLER_PATH + "/", null, params, "utf-8", TIME_OUT);
            Assert.assertEquals(HttpURLConnection.HTTP_OK, result.code);
            Assert.assertEquals(1, JSON.parseObject(result.content).getIntValue("totalCount"));
            Assert.assertEquals(content, JSON.parseObject(result.content).getJSONArray("pageItems").getJSONObject(0).getString("content"));
        } catch (Exception e) {
            Assert.fail();
        }
    }

}<|MERGE_RESOLUTION|>--- conflicted
+++ resolved
@@ -42,6 +42,7 @@
 import java.util.Arrays;
 import java.util.List;
 import java.util.Properties;
+import java.util.concurrent.CountDownLatch;
 import java.util.concurrent.Executor;
 import java.util.concurrent.TimeUnit;
 import java.util.concurrent.atomic.AtomicInteger;
@@ -144,11 +145,7 @@
      */
     @Test(timeout = 5*TIME_OUT)
     public void nacos_getconfig_4() throws Exception {
-<<<<<<< HEAD
         final String dataId = "nacos_getconfig_4" + System.currentTimeMillis();
-=======
-        final String dataId = "nacos_getconfig_4";
->>>>>>> afc74da8
         final String content = "test";
         boolean result = iconfig.publishConfig(dataId, null, content);
         Assert.assertTrue(result);
@@ -390,7 +387,6 @@
      */
     @Test(timeout = 5 * TIME_OUT)
     public void nacos_addListener_3() throws InterruptedException, NacosException {
-        final CountDownLatch latch = new CountDownLatch(1);
         final AtomicInteger count = new AtomicInteger(0);
         final String dataId = "nacos_addListener_3";
         final String group = "nacos_addListener_3";
@@ -408,9 +404,6 @@
             }
         };
         iconfig.addListener(dataId, group, ml);
-<<<<<<< HEAD
-        latch.await(5000, TimeUnit.MILLISECONDS);
-=======
         result = iconfig.publishConfig(dataId, group, newContent);
         Assert.assertTrue(result);
         while (count.get() == 0) {
@@ -419,7 +412,6 @@
         // Get enough sleep to ensure that the monitor is triggered only once
         // during the two long training sessions
         ThreadUtils.sleep(Constants.CONFIG_LONG_POLL_TIMEOUT << 1);
->>>>>>> afc74da8
         Assert.assertEquals(1, count.get());
         iconfig.removeListener(dataId, group, ml);
     }
@@ -514,11 +506,7 @@
 
         final AtomicInteger count = new AtomicInteger(0);
         final String dataId = "nacos_addListener_6";
-<<<<<<< HEAD
         final String group = "nacos_addListener_6";
-=======
-        final String group ="nacos_addListener_6";
->>>>>>> afc74da8
         final String content = "test-abc";
         final String newContent = "new-test-def";
         boolean result = iconfig.publishConfig(dataId, group, content);
