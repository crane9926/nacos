--- conflicted
+++ resolved
@@ -28,11 +28,7 @@
 import { request } from '../../../globalLib';
 import RegionGroup from '../../../components/RegionGroup';
 import EditServiceDialog from '../ServiceDetail/EditServiceDialog';
-<<<<<<< HEAD
-import { I18N, STATUS_COLOR_MAPPING } from './constant';
-=======
-
->>>>>>> baa79164
+
 import './ServiceList.scss';
 
 const FormItem = Form.Item;
