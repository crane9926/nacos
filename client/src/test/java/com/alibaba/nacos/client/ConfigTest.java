/*
 *
 *  * Copyright 1999-2018 Alibaba Group Holding Ltd.
 *  *
 *  * Licensed under the Apache License, Version 2.0 (the "License");
 *  * you may not use this file except in compliance with the License.
 *  * You may obtain a copy of the License at
 *  *
 *  *      http://www.apache.org/licenses/LICENSE-2.0
 *  *
 *  * Unless required by applicable law or agreed to in writing, software
 *  * distributed under the License is distributed on an "AS IS" BASIS,
 *  * WITHOUT WARRANTIES OR CONDITIONS OF ANY KIND, either express or implied.
 *  * See the License for the specific language governing permissions and
 *  * limitations under the License.
 *
 */

package com.alibaba.nacos.client;

import com.alibaba.nacos.api.NacosFactory;
import com.alibaba.nacos.api.PropertyKeyConst;
import com.alibaba.nacos.api.config.ConfigService;
<<<<<<< HEAD
import com.alibaba.nacos.api.config.listener.AbstractListener;
import com.alibaba.nacos.common.utils.ThreadUtils;
import org.junit.Assert;
=======
import com.alibaba.nacos.common.utils.ThreadUtils;
import org.junit.Assert;
import org.junit.Before;
>>>>>>> d4efcf4d
import org.junit.Ignore;
import org.junit.Test;

import java.util.Properties;
<<<<<<< HEAD
import java.util.concurrent.CountDownLatch;
=======
>>>>>>> d4efcf4d

/**
 * @author <a href="mailto:liaochuntao@live.com">liaochuntao</a>
 */
@Ignore
public class ConfigTest {

<<<<<<< HEAD
	@Test
	public void testServiceList() throws Exception {

		Properties properties = new Properties();
		properties.put(PropertyKeyConst.SERVER_ADDR, "console.nacos.io:80");
		properties.put(PropertyKeyConst.USERNAME, "nacos");
		properties.put(PropertyKeyConst.PASSWORD, "nacos");

		ConfigService configService = NacosFactory.createConfigService(properties);

		final String dataId = "chuntaohjun";
		final String group = "chuntaohjun";
		final String content = "this.is.test=chuntaojun";

		boolean result = configService.publishConfig(dataId, group, content);
		Assert.assertTrue(result);

		configService.addListener(dataId, group, new AbstractListener() {
			@Override
			public void receiveConfigInfo(String configInfo) {
				System.out.println(configInfo);
			}
		});

		for (int i = 0; i < 5; i ++) {
			publish(dataId, group, content + System.currentTimeMillis(), configService);
			ThreadUtils.sleep(10_000L);
		}

		CountDownLatch latch = new CountDownLatch(1);
		latch.await();
	}

	private void publish(String dataId, String group, String content, ConfigService configService) {
		try {
			configService.publishConfig(dataId, group, content + System.currentTimeMillis());
		}
		catch (Throwable ignore) {

		}
=======
	private ConfigService configService;

	@Before
	public void before() throws Exception {
		Properties properties = new Properties();
		properties.setProperty(PropertyKeyConst.NAMESPACE, "bebf0150-e1ea-47e2-81fe-6814caf2b952");
		properties.setProperty(PropertyKeyConst.SERVER_ADDR, "127.0.0.1:8848");
		properties.setProperty(PropertyKeyConst.USERNAME, "chuntaojun");
		properties.setProperty(PropertyKeyConst.PASSWORD, "1017");
		configService = NacosFactory.createConfigService(properties);
	}

	@Test
	public void test() throws Exception {
		final String dataId = "lessspring";
		final String group = "lessspring";
		final String content = "lessspring-" + System.currentTimeMillis();
		boolean result = configService.publishConfig(dataId, group, content);
		Assert.assertTrue(result);

		ThreadUtils.sleep(10_000);
		String response = configService.getConfig(dataId, group, 5000);
		System.out.println(response);
>>>>>>> d4efcf4d
	}

}<|MERGE_RESOLUTION|>--- conflicted
+++ resolved
@@ -21,23 +21,14 @@
 import com.alibaba.nacos.api.NacosFactory;
 import com.alibaba.nacos.api.PropertyKeyConst;
 import com.alibaba.nacos.api.config.ConfigService;
-<<<<<<< HEAD
 import com.alibaba.nacos.api.config.listener.AbstractListener;
 import com.alibaba.nacos.common.utils.ThreadUtils;
 import org.junit.Assert;
-=======
-import com.alibaba.nacos.common.utils.ThreadUtils;
-import org.junit.Assert;
-import org.junit.Before;
->>>>>>> d4efcf4d
 import org.junit.Ignore;
 import org.junit.Test;
 
 import java.util.Properties;
-<<<<<<< HEAD
 import java.util.concurrent.CountDownLatch;
-=======
->>>>>>> d4efcf4d
 
 /**
  * @author <a href="mailto:liaochuntao@live.com">liaochuntao</a>
@@ -45,7 +36,6 @@
 @Ignore
 public class ConfigTest {
 
-<<<<<<< HEAD
 	@Test
 	public void testServiceList() throws Exception {
 
@@ -83,34 +73,9 @@
 		try {
 			configService.publishConfig(dataId, group, content + System.currentTimeMillis());
 		}
-		catch (Throwable ignore) {
-
+		catch (Throwable ex) {
+			ex.printStackTrace();
 		}
-=======
-	private ConfigService configService;
-
-	@Before
-	public void before() throws Exception {
-		Properties properties = new Properties();
-		properties.setProperty(PropertyKeyConst.NAMESPACE, "bebf0150-e1ea-47e2-81fe-6814caf2b952");
-		properties.setProperty(PropertyKeyConst.SERVER_ADDR, "127.0.0.1:8848");
-		properties.setProperty(PropertyKeyConst.USERNAME, "chuntaojun");
-		properties.setProperty(PropertyKeyConst.PASSWORD, "1017");
-		configService = NacosFactory.createConfigService(properties);
-	}
-
-	@Test
-	public void test() throws Exception {
-		final String dataId = "lessspring";
-		final String group = "lessspring";
-		final String content = "lessspring-" + System.currentTimeMillis();
-		boolean result = configService.publishConfig(dataId, group, content);
-		Assert.assertTrue(result);
-
-		ThreadUtils.sleep(10_000);
-		String response = configService.getConfig(dataId, group, 5000);
-		System.out.println(response);
->>>>>>> d4efcf4d
 	}
 
 }