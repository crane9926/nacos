--- conflicted
+++ resolved
@@ -15,241 +15,27 @@
  */
 package com.alibaba.nacos.client.identify;
 
-<<<<<<< HEAD
-import com.alibaba.nacos.client.config.utils.LogUtils;
-import com.alibaba.nacos.client.logger.Logger;
-import com.alibaba.nacos.client.utils.StringUtils;
-
-import java.io.*;
-=======
-import com.alibaba.nacos.client.utils.LogUtils;
-import com.alibaba.nacos.client.utils.StringUtils;
-import org.slf4j.Logger;
-
 import java.io.File;
 import java.io.FileInputStream;
 import java.io.FileNotFoundException;
 import java.io.IOException;
 import java.io.InputStream;
->>>>>>> 9641ea81
 import java.net.URL;
 import java.util.Properties;
 import java.util.Timer;
 import java.util.TimerTask;
 
+import com.alibaba.nacos.client.config.utils.LogUtils;
+import com.alibaba.nacos.client.logger.Logger;
+import com.alibaba.nacos.client.utils.StringUtils;
+
 /**
  * Credential Watcher
  *
  * @author Nacos
  */
 public class CredentialWatcher {
-<<<<<<< HEAD
-	static final public Logger SpasLogger = LogUtils.logger(CredentialWatcher.class);
-	private static final long REFRESH_INTERVAL = 10 * 1000;
-
-	private CredentialService serviceInstance;
-	private String appName;
-	private String propertyPath;
-	private TimerTask watcher;
-	private boolean stopped;
-
-	@SuppressWarnings("PMD.AvoidUseTimerRule")
-	public CredentialWatcher(String appName, CredentialService serviceInstance) {
-		this.appName = appName;
-		this.serviceInstance = serviceInstance;
-		loadCredential(true);
-		watcher = new TimerTask() {
-			private Timer timer = new Timer(true);
-			private long modified = 0;
-
-			{
-				timer.schedule(this, REFRESH_INTERVAL, REFRESH_INTERVAL);
-			}
-
-			@Override
-			public void run() {
-				synchronized (this) {
-					if (stopped) {
-						return;
-					}
-					boolean reload = false;
-					if (propertyPath == null) {
-						reload = true;
-					}
-					else {
-						File file = new File(propertyPath);
-						long lastModified = file.lastModified();
-						if (modified != lastModified) {
-							reload = true;
-							modified = lastModified;
-						}
-					}
-					if (reload) {
-						loadCredential(false);
-					}
-				}
-			}
-		};
-	}
-
-	public void stop() {
-		if (stopped) {
-			return;
-		}
-		if (watcher != null) {
-			synchronized (watcher) {
-				watcher.cancel();
-				stopped = true;
-			}
-		}
-		SpasLogger.info(appName, this.getClass().getSimpleName() + " is stopped");
-	}
-
-	private void loadCredential(boolean init) {
-		boolean logWarn = init;
-		if (propertyPath == null) {
-			URL url = ClassLoader.getSystemResource(Constants.PROPERTIES_FILENAME);
-			if (url != null) {
-				propertyPath = url.getPath();
-			}
-			if (propertyPath == null || propertyPath.isEmpty()) {
-
-				String value = System.getProperty("spas.identity");
-				if (StringUtils.isNotEmpty(value)) {
-					propertyPath = value;
-				}
-				if (propertyPath == null || propertyPath.isEmpty()) {
-					propertyPath = Constants.CREDENTIAL_PATH
-							+ (appName == null ? Constants.CREDENTIAL_DEFAULT : appName);
-				}
-				else {
-					if (logWarn) {
-						SpasLogger.info(appName, "Defined credential file: -D"
-								+ "spas.identity" + "=" + propertyPath);
-					}
-				}
-			}
-			else {
-				if (logWarn) {
-					SpasLogger.info(appName, "Load credential file from classpath: "
-							+ Constants.PROPERTIES_FILENAME);
-				}
-			}
-		}
-
-		InputStream propertiesIS = null;
-		do {
-			try {
-				propertiesIS = new FileInputStream(propertyPath);
-			}
-			catch (FileNotFoundException e) {
-				if (appName != null && !appName.equals(Constants.CREDENTIAL_DEFAULT)
-						&& propertyPath.equals(Constants.CREDENTIAL_PATH + appName)) {
-					propertyPath = Constants.CREDENTIAL_PATH
-							+ Constants.CREDENTIAL_DEFAULT;
-					continue;
-				}
-				if (!Constants.DOCKER_CREDENTIAL_PATH.equals(propertyPath)) {
-					propertyPath = Constants.DOCKER_CREDENTIAL_PATH;
-					continue;
-				}
-			}
-			break;
-		}
-		while (true);
-
-		String accessKey = null;
-		String secretKey = null;
-		String tenantId = "";
-		if (propertiesIS == null) {
-			propertyPath = null;
-			accessKey = System.getenv(Constants.ENV_ACCESS_KEY);
-			secretKey = System.getenv(Constants.ENV_SECRET_KEY);
-			tenantId = System.getenv(Constants.ENV_TENANT_ID);
-			if (accessKey == null && secretKey == null) {
-				if (logWarn) {
-					SpasLogger.info(appName, "No credential found");
-				}
-				return;
-			}
-		}
-		else {
-			Properties properties = new Properties();
-			try {
-				properties.load(propertiesIS);
-			}
-			catch (IOException e) {
-				SpasLogger.error("26", "Unable to load credential file, appName:"
-						+ appName + "Unable to load credential file " + propertyPath, e);
-				propertyPath = null;
-				return;
-			}
-			finally {
-				try {
-					propertiesIS.close();
-				}
-				catch (IOException e) {
-					SpasLogger.error("27",
-							"Unable to close credential file, appName:" + appName
-									+ "Unable to close credential file " + propertyPath,
-							e);
-				}
-			}
-
-			if (logWarn) {
-				SpasLogger.info(appName, "Load credential file " + propertyPath);
-			}
-
-			if (!Constants.DOCKER_CREDENTIAL_PATH.equals(propertyPath)) {
-				if (properties.containsKey(Constants.ACCESS_KEY)) {
-					accessKey = properties.getProperty(Constants.ACCESS_KEY);
-				}
-				if (properties.containsKey(Constants.SECRET_KEY)) {
-					secretKey = properties.getProperty(Constants.SECRET_KEY);
-				}
-				if (properties.containsKey(Constants.TENANT_ID)) {
-					tenantId = properties.getProperty(Constants.TENANT_ID);
-				}
-			}
-			else {
-				if (properties.containsKey(Constants.DOCKER_ACCESS_KEY)) {
-					accessKey = properties.getProperty(Constants.DOCKER_ACCESS_KEY);
-				}
-				if (properties.containsKey(Constants.DOCKER_SECRET_KEY)) {
-					secretKey = properties.getProperty(Constants.DOCKER_SECRET_KEY);
-				}
-
-				if (properties.containsKey(Constants.DOCKER_TENANT_ID)) {
-					tenantId = properties.getProperty(Constants.DOCKER_TENANT_ID);
-				}
-			}
-		}
-
-		if (accessKey != null) {
-			accessKey = accessKey.trim();
-		}
-		if (secretKey != null) {
-			secretKey = secretKey.trim();
-		}
-
-		if (tenantId != null) {
-			tenantId = tenantId.trim();
-		}
-
-		Credentials credential = new Credentials(accessKey, secretKey, tenantId);
-		if (!credential.valid()) {
-			SpasLogger.warn("1",
-					"Credential file missing required property" + appName
-							+ "Credential file missing " + Constants.ACCESS_KEY + " or "
-							+ Constants.SECRET_KEY);
-			propertyPath = null;
-			// return;
-		}
-
-		serviceInstance.setCredential(credential);
-	}
-=======
-    private static final Logger SpasLogger = LogUtils.logger(CredentialWatcher.class);
+    static final public Logger SpasLogger = LogUtils.logger(CredentialWatcher.class);
     private static final long REFRESH_INTERVAL = 10 * 1000;
 
     private CredentialService serviceInstance;
@@ -309,14 +95,14 @@
         SpasLogger.info("[{}] {} is stopped", appName, this.getClass().getSimpleName());
     }
 
-    private void loadCredential(boolean init) {
-        boolean logWarn = init;
-        if (propertyPath == null) {
-            URL url = ClassLoader.getSystemResource(Constants.PROPERTIES_FILENAME);
-            if (url != null) {
-                propertyPath = url.getPath();
-            }
-            if (propertyPath == null || propertyPath.isEmpty()) {
+	private void loadCredential(boolean init) {
+		boolean logWarn = init;
+		if (propertyPath == null) {
+			URL url = ClassLoader.getSystemResource(Constants.PROPERTIES_FILENAME);
+			if (url != null) {
+				propertyPath = url.getPath();
+			}
+			if (propertyPath == null || propertyPath.isEmpty()) {
 
                 String value = System.getProperty("spas.identity");
                 if (StringUtils.isNotEmpty(value)) {
@@ -327,13 +113,12 @@
                         : appName);
                 } else {
                     if (logWarn) {
-                        SpasLogger.info("[{}] Defined credential file: -Dspas.identity={}", appName, propertyPath);
+                        SpasLogger.info(appName, "Defined credential file: -D" + "spas.identity" + "=" + propertyPath);
                     }
                 }
             } else {
                 if (logWarn) {
-                    SpasLogger.info("[{}] Load credential file from classpath: {}", appName,
-                        Constants.PROPERTIES_FILENAME);
+                    SpasLogger.info(appName, "Load credential file from classpath: " + Constants.PROPERTIES_FILENAME);
                 }
             }
         }
@@ -364,7 +149,7 @@
             secretKey = System.getenv(Constants.ENV_SECRET_KEY);
             if (accessKey == null && secretKey == null) {
                 if (logWarn) {
-                    SpasLogger.info("{} No credential found", appName);
+                    SpasLogger.info(appName, "No credential found");
                 }
                 return;
             }
@@ -373,7 +158,7 @@
             try {
                 properties.load(propertiesIS);
             } catch (IOException e) {
-                SpasLogger.error("[26] Unable to load credential file, appName:" + appName
+                SpasLogger.error("26", "Unable to load credential file, appName:" + appName
                     + "Unable to load credential file " + propertyPath, e);
                 propertyPath = null;
                 return;
@@ -381,31 +166,39 @@
                 try {
                     propertiesIS.close();
                 } catch (IOException e) {
-                    SpasLogger.error("[27] Unable to close credential file, appName:" + appName
+                    SpasLogger.error("27", "Unable to close credential file, appName:" + appName
                         + "Unable to close credential file " + propertyPath, e);
                 }
             }
 
             if (logWarn) {
-                SpasLogger.info("[{}] Load credential file {}", appName, propertyPath);
-            }
-
-            if (!Constants.DOCKER_CREDENTIAL_PATH.equals(propertyPath)) {
-                if (properties.containsKey(Constants.ACCESS_KEY)) {
-                    accessKey = properties.getProperty(Constants.ACCESS_KEY);
-                }
-                if (properties.containsKey(Constants.SECRET_KEY)) {
-                    secretKey = properties.getProperty(Constants.SECRET_KEY);
-                }
-            } else {
-                if (properties.containsKey(Constants.DOCKER_ACCESS_KEY)) {
-                    accessKey = properties.getProperty(Constants.DOCKER_ACCESS_KEY);
-                }
-                if (properties.containsKey(Constants.DOCKER_SECRET_KEY)) {
-                    secretKey = properties.getProperty(Constants.DOCKER_SECRET_KEY);
-                }
-            }
-        }
+                SpasLogger.info(appName, "Load credential file " + propertyPath);
+            }
+
+			if (!Constants.DOCKER_CREDENTIAL_PATH.equals(propertyPath)) {
+				if (properties.containsKey(Constants.ACCESS_KEY)) {
+					accessKey = properties.getProperty(Constants.ACCESS_KEY);
+				}
+				if (properties.containsKey(Constants.SECRET_KEY)) {
+					secretKey = properties.getProperty(Constants.SECRET_KEY);
+				}
+				if (properties.containsKey(Constants.TENANT_ID)) {
+					tenantId = properties.getProperty(Constants.TENANT_ID);
+				}
+			}
+			else {
+				if (properties.containsKey(Constants.DOCKER_ACCESS_KEY)) {
+					accessKey = properties.getProperty(Constants.DOCKER_ACCESS_KEY);
+				}
+				if (properties.containsKey(Constants.DOCKER_SECRET_KEY)) {
+					secretKey = properties.getProperty(Constants.DOCKER_SECRET_KEY);
+				}
+
+				if (properties.containsKey(Constants.DOCKER_TENANT_ID)) {
+					tenantId = properties.getProperty(Constants.DOCKER_TENANT_ID);
+				}
+			}
+		}
 
         if (accessKey != null) {
             accessKey = accessKey.trim();
@@ -416,13 +209,12 @@
 
         Credentials credential = new Credentials(accessKey, secretKey);
         if (!credential.valid()) {
-            SpasLogger.warn("[1] Credential file missing required property {} Credential file missing {} or {}",
-                appName, Constants.ACCESS_KEY, Constants.SECRET_KEY);
+            SpasLogger.warn("1", "Credential file missing required property" + appName + "Credential file missing "
+                + Constants.ACCESS_KEY + " or " + Constants.SECRET_KEY);
             propertyPath = null;
             // return;
         }
 
         serviceInstance.setCredential(credential);
     }
->>>>>>> 9641ea81
 }