/*
 * Copyright 1999-2018 Alibaba Group Holding Ltd.
 *
 * Licensed under the Apache License, Version 2.0 (the "License");
 * you may not use this file except in compliance with the License.
 * You may obtain a copy of the License at
 *
 *      http://www.apache.org/licenses/LICENSE-2.0
 *
 * Unless required by applicable law or agreed to in writing, software
 * distributed under the License is distributed on an "AS IS" BASIS,
 * WITHOUT WARRANTIES OR CONDITIONS OF ANY KIND, either express or implied.
 * See the License for the specific language governing permissions and
 * limitations under the License.
 */
package com.alibaba.nacos.naming.healthcheck;

import com.alibaba.nacos.api.naming.pojo.AbstractHealthChecker;
import com.alibaba.nacos.naming.core.Cluster;
import com.alibaba.nacos.naming.core.IpAddress;
import com.alibaba.nacos.naming.core.VirtualClusterDomain;
<<<<<<< HEAD
import com.alibaba.nacos.naming.misc.SwitchDomain;
=======
import com.alibaba.nacos.naming.misc.Switch;
import com.alibaba.nacos.naming.monitor.MetricsMonitor;
>>>>>>> 7abee38f
import com.ning.http.client.AsyncCompletionHandler;
import com.ning.http.client.AsyncHttpClient;
import com.ning.http.client.AsyncHttpClientConfig;
import com.ning.http.client.Response;
import io.netty.channel.ConnectTimeoutException;
import org.apache.commons.collections.CollectionUtils;
import org.springframework.beans.factory.annotation.Autowired;
import org.springframework.stereotype.Component;

import java.net.ConnectException;
import java.net.HttpURLConnection;
import java.net.SocketTimeoutException;
import java.net.URL;
import java.util.List;
import java.util.Map;
import java.util.concurrent.TimeoutException;

import static com.alibaba.nacos.naming.misc.Loggers.SRV_LOG;

/**
 * HTTP health check processor
 *
 * @author xuanyin.zy
 */
@Component
public class HttpHealthCheckProcessor implements HealthCheckProcessor {

    @Autowired
    private SwitchDomain switchDomain;

    @Autowired
    private HealthCheckCommon healthCheckCommon;

    private static AsyncHttpClient asyncHttpClient;

<<<<<<< HEAD
    public static final int CONNECT_TIMEOUT_MS = 500;

=======
>>>>>>> 7abee38f
    static {
        try {
            AsyncHttpClientConfig.Builder builder = new AsyncHttpClientConfig.Builder();

            builder.setMaximumConnectionsTotal(-1);
            builder.setMaximumConnectionsPerHost(-1);
            builder.setAllowPoolingConnection(false);
            builder.setFollowRedirects(false);
            builder.setIdleConnectionTimeoutInMs(CONNECT_TIMEOUT_MS);
            builder.setConnectionTimeoutInMs(CONNECT_TIMEOUT_MS);
            builder.setCompressionEnabled(false);
            builder.setIOThreadMultiplier(1);
            builder.setMaxRequestRetry(0);
            builder.setUserAgent("VIPServer");
            asyncHttpClient = new AsyncHttpClient(builder.build());

        } catch (Throwable e) {
            SRV_LOG.error("[HEALTH-CHECK] Error while constructing HTTP asynchronous client", e);
        }
    }

    @Override
    public String getType() {
        return "HTTP";
    }

    @Override
    public void process(HealthCheckTask task) {
        List<IpAddress> ips = task.getCluster().allIPs();
        if (CollectionUtils.isEmpty(ips)) {
            return;
        }

        VirtualClusterDomain virtualClusterDomain = (VirtualClusterDomain) task.getCluster().getDom();

        if (!switchDomain.isHealthCheckEnabled() || !virtualClusterDomain.getEnableHealthCheck()) {
            return;
        }

        Cluster cluster = task.getCluster();

        for (IpAddress ip : ips) {
            try {

                if (ip.isMarked()) {
                    if (SRV_LOG.isDebugEnabled()) {
                        SRV_LOG.debug("http check, ip is marked as to skip health check, ip: {}" + ip.getIp());
                    }
                    continue;
                }

                if (!ip.markChecking()) {
                    SRV_LOG.warn("http check started before last one finished, dom: {}:{}:{}",
                        task.getCluster().getDom().getName(), task.getCluster().getName(), ip.getIp());

                    healthCheckCommon.reEvaluateCheckRT(task.getCheckRTNormalized() * 2, task, switchDomain.getHttpHealthParams());
                    continue;
                }

                AbstractHealthChecker.Http healthChecker = (AbstractHealthChecker.Http) cluster.getHealthChecker();

                int ckPort = cluster.isUseIPPort4Check() ? ip.getPort() : cluster.getDefCkport();
                URL host = new URL("http://" + ip.getIp() + ":" + ckPort);
                URL target = new URL(host, healthChecker.getPath());

                AsyncHttpClient.BoundRequestBuilder builder = asyncHttpClient.prepareGet(target.toString());
                Map<String, String> customHeaders = healthChecker.getCustomHeaders();
                for (Map.Entry<String, String> entry : customHeaders.entrySet()) {
                    if ("Host".equals(entry.getKey())) {
                        builder.setVirtualHost(entry.getValue());
                        continue;
                    }

                    builder.setHeader(entry.getKey(), entry.getValue());
                }

                builder.execute(new HttpHealthCheckCallback(ip, task));
                MetricsMonitor.getHttpHealthCheckMonitor().incrementAndGet();
            } catch (Throwable e) {
                ip.setCheckRT(switchDomain.getHttpHealthParams().getMax());
                healthCheckCommon.checkFail(ip, task, "http:error:" + e.getMessage());
                healthCheckCommon.reEvaluateCheckRT(switchDomain.getHttpHealthParams().getMax(), task, switchDomain.getHttpHealthParams());
            }
        }
    }

    private class HttpHealthCheckCallback extends AsyncCompletionHandler<Integer> {
        private IpAddress ip;
        private HealthCheckTask task;

        private long startTime = System.currentTimeMillis();

        public HttpHealthCheckCallback(IpAddress ip, HealthCheckTask task) {
            this.ip = ip;
            this.task = task;
        }

        @Override
        public Integer onCompleted(Response response) throws Exception {
            ip.setCheckRT(System.currentTimeMillis() - startTime);

            int httpCode = response.getStatusCode();
            if (HttpURLConnection.HTTP_OK == httpCode) {
                healthCheckCommon.checkOK(ip, task, "http:" + httpCode);
                healthCheckCommon.reEvaluateCheckRT(System.currentTimeMillis() - startTime, task, switchDomain.getHttpHealthParams());
            } else if (HttpURLConnection.HTTP_UNAVAILABLE == httpCode || HttpURLConnection.HTTP_MOVED_TEMP == httpCode) {
                // server is busy, need verification later
                healthCheckCommon.checkFail(ip, task, "http:" + httpCode);
                healthCheckCommon.reEvaluateCheckRT(task.getCheckRTNormalized() * 2, task, switchDomain.getHttpHealthParams());
            } else {
                //probably means the state files has been removed by administrator
                healthCheckCommon.checkFailNow(ip, task, "http:" + httpCode);
                healthCheckCommon.reEvaluateCheckRT(switchDomain.getHttpHealthParams().getMax(), task, switchDomain.getHttpHealthParams());
            }

            return httpCode;
        }

        @Override
        public void onThrowable(Throwable t) {
            ip.setCheckRT(System.currentTimeMillis() - startTime);

            Throwable cause = t;
            int maxStackDepth = 50;
            for (int deepth = 0; deepth < maxStackDepth && cause != null; deepth++) {
                if (cause instanceof SocketTimeoutException
                        || cause instanceof ConnectTimeoutException
                        || cause instanceof org.jboss.netty.channel.ConnectTimeoutException
                        || cause instanceof TimeoutException
                        || cause.getCause() instanceof TimeoutException) {

                    healthCheckCommon.checkFail(ip, task, "http:timeout:" + cause.getMessage());
                    healthCheckCommon.reEvaluateCheckRT(task.getCheckRTNormalized() * 2, task, switchDomain.getHttpHealthParams());

                    return;
                }

                cause = cause.getCause();
            }

            // connection error, probably not reachable
            if (t instanceof ConnectException) {
                healthCheckCommon.checkFailNow(ip, task, "http:unable2connect:" + t.getMessage());
                healthCheckCommon.reEvaluateCheckRT(switchDomain.getHttpHealthParams().getMax(), task, switchDomain.getHttpHealthParams());
            } else {
                healthCheckCommon.checkFail(ip, task, "http:error:" + t.getMessage());
                healthCheckCommon.reEvaluateCheckRT(switchDomain.getHttpHealthParams().getMax(), task, switchDomain.getHttpHealthParams());
            }
        }
    }
}<|MERGE_RESOLUTION|>--- conflicted
+++ resolved
@@ -19,12 +19,7 @@
 import com.alibaba.nacos.naming.core.Cluster;
 import com.alibaba.nacos.naming.core.IpAddress;
 import com.alibaba.nacos.naming.core.VirtualClusterDomain;
-<<<<<<< HEAD
 import com.alibaba.nacos.naming.misc.SwitchDomain;
-=======
-import com.alibaba.nacos.naming.misc.Switch;
-import com.alibaba.nacos.naming.monitor.MetricsMonitor;
->>>>>>> 7abee38f
 import com.ning.http.client.AsyncCompletionHandler;
 import com.ning.http.client.AsyncHttpClient;
 import com.ning.http.client.AsyncHttpClientConfig;
@@ -60,11 +55,8 @@
 
     private static AsyncHttpClient asyncHttpClient;
 
-<<<<<<< HEAD
     public static final int CONNECT_TIMEOUT_MS = 500;
 
-=======
->>>>>>> 7abee38f
     static {
         try {
             AsyncHttpClientConfig.Builder builder = new AsyncHttpClientConfig.Builder();
@@ -80,7 +72,6 @@
             builder.setMaxRequestRetry(0);
             builder.setUserAgent("VIPServer");
             asyncHttpClient = new AsyncHttpClient(builder.build());
-
         } catch (Throwable e) {
             SRV_LOG.error("[HEALTH-CHECK] Error while constructing HTTP asynchronous client", e);
         }
