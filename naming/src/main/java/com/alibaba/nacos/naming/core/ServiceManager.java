--- conflicted
+++ resolved
@@ -630,12 +630,6 @@
         serviceMap.get(service.getNamespaceId()).put(service.getName(), service);
     }
 
-<<<<<<< HEAD
-    public List<Service> searchServices(String namespaceId, String regex, boolean hasIpCount) {
-        if(StringUtils.isBlank(regex) && !hasIpCount){
-            return new ArrayList<>(chooseServiceMap(namespaceId).values());
-        }
-=======
     private void putServiceAndInit(Service service) throws NacosException {
         putService(service);
         service.init();
@@ -644,8 +638,11 @@
         Loggers.SRV_LOG.info("[NEW-SERVICE] {}", service.toJSON());
     }
 
-    public List<Service> searchServices(String namespaceId, String regex) {
->>>>>>> 838ef83f
+
+    public List<Service> searchServices(String namespaceId, String regex, boolean hasIpCount) {
+        if (StringUtils.isBlank(regex) && !hasIpCount) {
+            return new ArrayList<>(chooseServiceMap(namespaceId).values());
+        }
         List<Service> result = new ArrayList<>();
         for (Map.Entry<String, Service> entry : chooseServiceMap(namespaceId).entrySet()) {
             Service service = entry.getValue();
